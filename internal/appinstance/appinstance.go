--- conflicted
+++ resolved
@@ -60,14 +60,7 @@
 	}
 }
 
-<<<<<<< HEAD
 func (instance *AppInstance) execute(ctx context.Context, appPath string, appName string, funcName string, inputFiles []*os.File, outputFiles []*os.File, args [][]byte) {
-	ctx, cancel := context.WithCancel(ctx)
-	defer cancel()
-
-=======
-func (instance *AppInstance) execute(ctx context.Context, appPath string, appName string, funcName string, inputFiles []*os.File, outputFiles []*os.File) {
->>>>>>> 98ec71ed
 	// Open and manage control socket.
 	controlSocketPair, err := syscall.Socketpair(syscall.AF_UNIX, syscall.SOCK_STREAM, 0)
 	if err != nil {
@@ -149,7 +142,7 @@
 		}
 		if err := binary.Write(envArgInputBuf, binary.BigEndian, &envArgIovec); err != nil {
 			util.LoggerFromContext(ctx).Error("Failed to marshal app environment arg iovec", "err", err)
-			instance.done <- err
+			instance.done <- appResult{err: err}
 			return
 		}
 		envArgOffset += uint32(len(arg) + 1)
